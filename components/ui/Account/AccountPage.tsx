'use client';

import { User } from '@supabase/supabase-js';
import { Tables, Database } from '@/types_db';
import { useState } from 'react';
import {
  User as UserIcon,
  Mail,
  Shield,
  CreditCard,
  Bell,
  Settings,
  Camera,
  Edit3,
  Check,
  X,
  Star,
  Calendar,
  Activity,
  Users,
  LogOut
} from 'lucide-react';
import { updateName } from '@/utils/auth-helpers/server';
import { handleRequest } from '@/utils/auth-helpers/client';
import { useRouter } from 'next/navigation';
import CustomerPortalForm from '@/components/ui/AccountForms/CustomerPortalForm';

type UserDetails = Tables<'users'>;
<<<<<<< HEAD
type Price = Tables<'prices'> & {
  products: Tables<'products'> | null;
};

type Subscription = Tables<'subscriptions'> & {
  prices: Price | null;
=======
type Subscription = Tables<'subscriptions'>;
type Price = Database['public']['Tables']['prices']['Row'];
type Product = Database['public']['Tables']['products']['Row'];

type SubscriptionWithPriceAndProduct = Subscription & {
  prices:
    | (Price & {
        products: Product | null;
      })
    | null;
>>>>>>> 7f826df1
};

interface Props {
  user: User | null;
  userDetails: UserDetails | null;
  subscription: SubscriptionWithPriceAndProduct | null;
}

export default function AccountPage({
  user,
  userDetails,
  subscription
}: Props) {
  const [isEditingName, setIsEditingName] = useState(false);
  const [isEditingEmail, setIsEditingEmail] = useState(false);
  const [fullName, setFullName] = useState(userDetails?.full_name || '');
  const [isLoading, setIsLoading] = useState(false);
  const router = useRouter();

  // Generate avatar initials
  const getInitials = (name: string | null | undefined) => {
    if (!name) return user?.email?.charAt(0).toUpperCase() || 'U';
    return name
      .split(' ')
      .map((word) => word.charAt(0))
      .join('')
      .toUpperCase()
      .slice(0, 2);
  };

  // Generate avatar color based on email
  const getAvatarColor = () => {
    if (!user?.email) return 'bg-purple-500';
    const colors = [
      'bg-purple-500',
      'bg-blue-500',
      'bg-green-500',
      'bg-yellow-500',
      'bg-red-500',
      'bg-indigo-500',
      'bg-pink-500'
    ];
    const index = user.email.charCodeAt(0) % colors.length;
    return colors[index];
  };

  const handleUpdateName = async (e: React.FormEvent) => {
    e.preventDefault();
    if (fullName === userDetails?.full_name) {
      setIsEditingName(false);
      return;
    }

    setIsLoading(true);
    const formData = new FormData();
    formData.append('fullName', fullName);

    try {
      await updateName(formData);
      router.refresh();
      setIsEditingName(false);
    } catch (error) {
      console.error('Error updating name:', error);
    } finally {
      setIsLoading(false);
    }
  };

  const getSubscriptionStatus = () => {
    if (!subscription) {
      return {
        status: 'Free',
        color: 'text-gray-400',
        bgColor: 'bg-gray-500/20'
      };
    }

    if (
      subscription.status === 'active' ||
      subscription.status === 'trialing'
    ) {
      const planName = subscription.prices?.products?.name || 'Pro';
      const isTrialing = subscription.status === 'trialing';
      return {
        status: isTrialing ? `${planName} (Trial)` : planName,
        color: 'text-green-400',
        bgColor: 'bg-green-500/20'
      };
    }

    if (
      subscription.status === 'canceled' ||
      subscription.status === 'incomplete_expired'
    ) {
      return {
        status: 'Canceled',
        color: 'text-red-400',
        bgColor: 'bg-red-500/20'
      };
    }

    if (subscription.status === 'past_due') {
      return {
        status: 'Past Due',
        color: 'text-yellow-400',
        bgColor: 'bg-yellow-500/20'
      };
    }

    return {
      status: 'Inactive',
      color: 'text-yellow-400',
      bgColor: 'bg-yellow-500/20'
    };
  };

  const subscriptionInfo = getSubscriptionStatus();

  return (
    <div className="min-h-screen bg-gradient-to-br from-gray-900 via-gray-800 to-gray-900 p-6">
      <div className="max-w-6xl mx-auto">
        {/* Header */}
        <div className="mb-8">
          <h1 className="text-4xl font-bold bg-gradient-to-r from-purple-400 to-pink-400 bg-clip-text text-transparent mb-2">
            Account Settings
          </h1>
          <p className="text-gray-400 text-lg">
            Manage your profile, subscription, and preferences
          </p>
        </div>

        <div className="grid grid-cols-1 lg:grid-cols-3 gap-8">
          {/* Profile Card */}
          <div className="lg:col-span-1">
            <div className="bg-gray-800/50 backdrop-blur-sm rounded-xl border border-gray-700 p-8 hover:border-gray-600 transition-all duration-200">
              {/* Avatar Section */}
              <div className="text-center mb-6">
                <div className="relative inline-block">
                  <div
                    className={`w-24 h-24 rounded-full ${getAvatarColor()} flex items-center justify-center text-white text-2xl font-bold mb-4 mx-auto`}
                  >
                    {getInitials(userDetails?.full_name)}
                  </div>
                  <button className="absolute -bottom-1 -right-1 bg-purple-500 hover:bg-purple-600 rounded-full p-2 transition-colors">
                    <Camera className="w-4 h-4 text-white" />
                  </button>
                </div>

                {/* Name */}
                {isEditingName ? (
                  <form onSubmit={handleUpdateName} className="space-y-3">
                    <input
                      type="text"
                      value={fullName}
                      onChange={(e) => setFullName(e.target.value)}
                      className="bg-gray-700 border border-gray-600 rounded-lg px-3 py-2 text-white focus:outline-none focus:ring-2 focus:ring-purple-500 focus:border-transparent w-full"
                      placeholder="Full Name"
                      maxLength={64}
                    />
                    <div className="flex space-x-2">
                      <button
                        type="submit"
                        disabled={isLoading}
                        className="flex-1 bg-purple-500 hover:bg-purple-600 text-white px-3 py-1 rounded-lg transition-colors disabled:opacity-50 flex items-center justify-center"
                      >
                        <Check className="w-4 h-4" />
                      </button>
                      <button
                        type="button"
                        onClick={() => {
                          setIsEditingName(false);
                          setFullName(userDetails?.full_name || '');
                        }}
                        className="flex-1 bg-gray-600 hover:bg-gray-700 text-white px-3 py-1 rounded-lg transition-colors flex items-center justify-center"
                      >
                        <X className="w-4 h-4" />
                      </button>
                    </div>
                  </form>
                ) : (
                  <div className="space-y-2">
                    <h2 className="text-xl font-semibold text-white flex items-center justify-center space-x-2">
                      <span>{userDetails?.full_name || 'No name set'}</span>
                      <button
                        onClick={() => setIsEditingName(true)}
                        className="text-gray-400 hover:text-purple-400 transition-colors"
                      >
                        <Edit3 className="w-4 h-4" />
                      </button>
                    </h2>
                    <p className="text-gray-400">{user?.email}</p>
                  </div>
                )}

                {/* Subscription Badge */}
                <div
                  className={`inline-flex items-center px-3 py-1 rounded-full text-sm font-medium ${subscriptionInfo.bgColor} ${subscriptionInfo.color} mt-4`}
                >
                  <Star className="w-4 h-4 mr-2" />
                  {subscriptionInfo.status} Plan
                </div>
              </div>

              {/* Quick Stats */}
              <div className="border-t border-gray-700 pt-6">
                <div className="space-y-4">
                  <div className="flex items-center justify-between">
                    <span className="text-gray-400">Member since</span>
                    <span className="text-white">
                      {new Date(user?.created_at || '').toLocaleDateString(
                        'en-US',
                        {
                          year: 'numeric',
                          month: 'numeric',
                          day: 'numeric'
                        }
                      )}
                    </span>
                  </div>
                  <div className="flex items-center justify-between">
                    <span className="text-gray-400">Last sign in</span>
                    <span className="text-white">
                      {user?.last_sign_in_at
                        ? new Date(user.last_sign_in_at).toLocaleDateString(
                            'en-US',
                            {
                              year: 'numeric',
                              month: 'numeric',
                              day: 'numeric'
                            }
                          )
                        : 'Never'}
                    </span>
                  </div>
                </div>
              </div>
            </div>
          </div>

          {/* Settings Cards */}
          <div className="lg:col-span-2 space-y-6">
            {/* Account Information */}
            <div className="bg-gray-800/50 backdrop-blur-sm rounded-xl border border-gray-700 p-6">
              <div className="flex items-center space-x-3 mb-6">
                <div className="p-2 bg-blue-500/20 rounded-lg">
                  <UserIcon className="w-5 h-5 text-blue-400" />
                </div>
                <h3 className="text-lg font-semibold text-white">
                  Account Information
                </h3>
              </div>

              <div className="space-y-4">
                <div className="grid grid-cols-1 md:grid-cols-2 gap-4">
                  <div>
                    <label className="text-sm font-medium text-gray-400 block mb-2">
                      Full Name
                    </label>
                    <div className="relative">
                      <input
                        type="text"
                        value={userDetails?.full_name || ''}
                        className="bg-gray-700 border border-gray-600 rounded-lg px-4 py-3 text-white focus:outline-none focus:ring-2 focus:ring-purple-500 focus:border-transparent w-full"
                        readOnly
                      />
                    </div>
                  </div>
                  <div>
                    <label className="text-sm font-medium text-gray-400 block mb-2">
                      Email Address
                    </label>
                    <div className="relative">
                      <input
                        type="email"
                        value={user?.email || ''}
                        className="bg-gray-700 border border-gray-600 rounded-lg px-4 py-3 text-white focus:outline-none focus:ring-2 focus:ring-purple-500 focus:border-transparent w-full"
                        readOnly
                      />
                    </div>
                  </div>
                </div>
              </div>
            </div>

            {/* Subscription Management */}
            <div className="bg-gray-800/50 backdrop-blur-sm rounded-xl border border-gray-700 p-6">
              <div className="flex items-center space-x-3 mb-6">
                <div className="p-2 bg-green-500/20 rounded-lg">
                  <CreditCard className="w-5 h-5 text-green-400" />
                </div>
                <h3 className="text-lg font-semibold text-white">
                  Subscription
                </h3>
              </div>

              <div className="space-y-4">
                <div className="flex items-center justify-between p-4 bg-gray-700/50 rounded-lg">
                  <div>
                    <h4 className="text-white font-medium">Current Plan</h4>
                    <p className="text-gray-400 text-sm">
                      {subscription
                        ? `${subscriptionInfo.status} subscription`
                        : 'Free tier with limited features'}
                    </p>
                  </div>
                  <div
                    className={`px-3 py-1 rounded-full text-sm font-medium ${subscriptionInfo.bgColor} ${subscriptionInfo.color}`}
                  >
                    {subscriptionInfo.status}
                  </div>
                </div>

                <CustomerPortalForm subscription={subscription} />
              </div>
            </div>

            {/* Security */}
            <div className="bg-gray-800/50 backdrop-blur-sm rounded-xl border border-gray-700 p-6">
              <div className="flex items-center space-x-3 mb-6">
                <div className="p-2 bg-red-500/20 rounded-lg">
                  <Shield className="w-5 h-5 text-red-400" />
                </div>
                <h3 className="text-lg font-semibold text-white">Security</h3>
              </div>

              <div className="space-y-4">
                <div className="flex items-center justify-between p-4 bg-gray-700/50 rounded-lg">
                  <div>
                    <h4 className="text-white font-medium">Password</h4>
                    <p className="text-gray-400 text-sm">
                      Last updated 30 days ago
                    </p>
                  </div>
                  <button className="px-4 py-2 border border-gray-600 text-gray-300 rounded-lg hover:bg-gray-700 transition-colors">
                    Change Password
                  </button>
                </div>

                <div className="flex items-center justify-between p-4 bg-gray-700/50 rounded-lg">
                  <div>
                    <h4 className="text-white font-medium">
                      Two-Factor Authentication
                    </h4>
                    <p className="text-gray-400 text-sm">
                      Add an extra layer of security
                    </p>
                  </div>
                  <button className="px-4 py-2 bg-green-500/20 text-green-400 rounded-lg hover:bg-green-500/30 transition-colors">
                    Enable 2FA
                  </button>
                </div>
              </div>
            </div>

            {/* Preferences */}
            <div className="bg-gray-800/50 backdrop-blur-sm rounded-xl border border-gray-700 p-6">
              <div className="flex items-center space-x-3 mb-6">
                <div className="p-2 bg-yellow-500/20 rounded-lg">
                  <Settings className="w-5 h-5 text-yellow-400" />
                </div>
                <h3 className="text-lg font-semibold text-white">
                  Preferences
                </h3>
              </div>

              <div className="space-y-4">
                <div className="flex items-center justify-between">
                  <div>
                    <h4 className="text-white font-medium">
                      Email Notifications
                    </h4>
                    <p className="text-gray-400 text-sm">
                      Receive updates about your account
                    </p>
                  </div>
                  <label className="relative inline-flex items-center cursor-pointer">
                    <input
                      type="checkbox"
                      className="sr-only peer"
                      defaultChecked
                    />
                    <div className="w-11 h-6 bg-gray-600 peer-focus:outline-none peer-focus:ring-4 peer-focus:ring-purple-300/20 rounded-full peer peer-checked:after:translate-x-full peer-checked:after:border-white after:content-[''] after:absolute after:top-[2px] after:left-[2px] after:bg-white after:rounded-full after:h-5 after:w-5 after:transition-all peer-checked:bg-purple-500"></div>
                  </label>
                </div>

                <div className="flex items-center justify-between">
                  <div>
                    <h4 className="text-white font-medium">Trading Alerts</h4>
                    <p className="text-gray-400 text-sm">
                      Get notified about important signals
                    </p>
                  </div>
                  <label className="relative inline-flex items-center cursor-pointer">
                    <input
                      type="checkbox"
                      className="sr-only peer"
                      defaultChecked
                    />
                    <div className="w-11 h-6 bg-gray-600 peer-focus:outline-none peer-focus:ring-4 peer-focus:ring-purple-300/20 rounded-full peer peer-checked:after:translate-x-full peer-checked:after:border-white after:content-[''] after:absolute after:top-[2px] after:left-[2px] after:bg-white after:rounded-full after:h-5 after:w-5 after:transition-all peer-checked:bg-purple-500"></div>
                  </label>
                </div>

                <div className="flex items-center justify-between">
                  <div>
                    <h4 className="text-white font-medium">Dark Mode</h4>
                    <p className="text-gray-400 text-sm">
                      Always enabled for better trading experience
                    </p>
                  </div>
                  <label className="relative inline-flex items-center cursor-pointer">
                    <input
                      type="checkbox"
                      className="sr-only peer"
                      defaultChecked
                      disabled
                    />
                    <div className="w-11 h-6 bg-purple-500 rounded-full peer peer-checked:after:translate-x-full peer-checked:after:border-white after:content-[''] after:absolute after:top-[2px] after:left-[2px] after:bg-white after:rounded-full after:h-5 after:w-5 after:transition-all opacity-50"></div>
                  </label>
                </div>
              </div>
            </div>
          </div>
        </div>
      </div>
    </div>
  );
}<|MERGE_RESOLUTION|>--- conflicted
+++ resolved
@@ -26,14 +26,6 @@
 import CustomerPortalForm from '@/components/ui/AccountForms/CustomerPortalForm';
 
 type UserDetails = Tables<'users'>;
-<<<<<<< HEAD
-type Price = Tables<'prices'> & {
-  products: Tables<'products'> | null;
-};
-
-type Subscription = Tables<'subscriptions'> & {
-  prices: Price | null;
-=======
 type Subscription = Tables<'subscriptions'>;
 type Price = Database['public']['Tables']['prices']['Row'];
 type Product = Database['public']['Tables']['products']['Row'];
@@ -44,7 +36,6 @@
         products: Product | null;
       })
     | null;
->>>>>>> 7f826df1
 };
 
 interface Props {
